#!/usr/bin/env python3
"""
LLM Server - Provides LLM services over HTTP
"""
import argparse
import logging
import json
import os
import sys
from typing import Dict, List, Any, Optional

from fastapi import FastAPI, HTTPException
from fastapi.responses import StreamingResponse
from pydantic import BaseModel, Field
import uvicorn
from llama_cpp import Llama

from llama_cpp.llama_cache import LlamaDiskCache
from jinja2 import Template
import re

# Import the centralized logging setup
from distiller_cm5_python.utils.logger import setup_logging

# --- Logging setup will be done in main() after parsing args ---

# Get the logger for this module
# We get the logger instance here, but configuration (level, stream) happens in main()
logger = logging.getLogger(__name__)

# Create FastAPI app
app = FastAPI(
    title="LLM Server", description="A simple LLM server that provides LLM services"
)

MODEL_NAME = None
MODEL = None


# Define request and response models
class Message(BaseModel):
    role: str
    content: str


class SetModel(BaseModel):
    model_name: str
    load_model_configs: Dict[str, Any] = dict()


class ToolParameter(BaseModel):
    type: str
    description: Optional[str] = None


class ToolFunction(BaseModel):
    name: str
    description: str
    parameters: Dict[str, Any] = Field(default_factory=dict)


class Tool(BaseModel):
    type: str = "function"
    function: ToolFunction


class ChatCompletionRequest(BaseModel):
    messages: List[Message]
    tools: Optional[List[Tool]] = None
    model: Optional[str] = None
    stream: Optional[bool] = False
    inference_configs: Optional[Dict[str, Any]] = dict()
    load_model_configs: Optional[Dict[str, Any]] = dict()


class CompletionRequest(BaseModel):
    prompt: str


class ToolCallFunction(BaseModel):
    name: str
    arguments: str


class ToolCall(BaseModel):
    id: str
    type: str = "function"
    function: ToolCallFunction


class CompletionResponse(BaseModel):
    response: str
    tool_calls: List[ToolCall] = Field(default_factory=list)


class RestoreCacheRequest(BaseModel):
    messages: List[Message]
    tools: List[Tool]
    inference_configs: Optional[Dict[str, Any]] = dict()


class Cache:
    def __init__(self, model: Llama):
        self.model = model
        self.cache_context = None

    def get_cache_key(self, prompt: str):
        return self.model.tokenize(prompt.encode("utf-8"))

    @staticmethod
    def build_cache(
        cache_dir: str,
        prompts: str,
        model: Llama,
        temperature: float = 0.0,
        capacity_bytes: int = 2 << 30,
        seed: Optional[int] = None,
    ):
        cache = Cache(model)
        if seed:
            model.set_seed(seed)
        cache_context = LlamaDiskCache(cache_dir=cache_dir)
        model.set_cache(cache_context)
        prompt_tokens = cache.get_cache_key(prompts)

        try:
            cached_state = cache_context[prompt_tokens]
            return cached_state
        except Exception as e:
            # cache non exist
            model.reset()
            _ = model(
                prompts,
                max_tokens=1,  # Minimal tokens for cache creation
                temperature=temperature,
                echo=False,
            )
            # Save the state to cache
            cache_context[prompt_tokens] = model.save_state()
            return cache_context[prompt_tokens]


@app.get("/")
async def root():
    return {"status": "ok", "message": "LLM Server is running"}


@app.get("/health")
async def health_check():
    if MODEL is None:
        raise HTTPException(status_code=503, detail="LLM model not loaded")
    try:
        # Verify model is functioning properly
        if MODEL_NAME is None:
            return {
                "status": "warning",
                "message": "LLM model loaded but no model name set",
            }
        return {
            "status": "ok",
            "message": f"LLM Server is healthy, using model: {MODEL_NAME}",
        }
    except Exception as e:
        logger.error(f"Health check failed: {e}")
        raise HTTPException(status_code=503, detail=f"Health check failed: {str(e)}")


@app.get("/models")
async def list_models():
    try:
        path = os.path.join(os.path.dirname(__file__), "models")
        model_names = [
            f
            for f in os.listdir(path)
            if os.path.isfile(os.path.join(path, f)) and f.endswith(".gguf")
        ]
        return {"models": [m for m in model_names]}
    except Exception as e:
        logger.error(f"Error listing models: {e}")
        raise HTTPException(status_code=500, detail=f"Error listing models: {str(e)}")


@app.post("/setModel")
async def set_model(request: SetModel):
    try:
        load_model(request.model_name, request.load_model_configs)
        return {"status": "ok", "message": "model is change to " + request.model_name}
    except Exception as e:
        logger.error(f"Error setting model: {e}")
        raise HTTPException(status_code=500, detail=f"Error set models: {str(e)}")


def load_model(model_name, load_model_configs: dict[str, Any]):
    global MODEL
    global MODEL_NAME
    model_path = os.path.join(os.path.dirname(__file__), "models", model_name)
    if not os.path.exists(model_path):
        raise ValueError(f"Model '{model_name}' not found in models directory")

    MODEL = Llama(
        model_path=str(model_path),
        verbose=False,
        n_gpu_layers=0,
        n_ctx=load_model_configs["n_ctx"],
    )

    MODEL_NAME = model_name
    logger.info(f"Loaded model: {model_name}")
    return True

<<<<<<< HEAD

# TODO : we need to use config file to set the all the general parameters
=======
>>>>>>> 34493f58


def _chat_completion(messages, tools, inference_configs):
    """Non-streaming version"""
    logger.debug("Generating non-streaming chat completion...")
    response = MODEL.create_chat_completion(
        messages=messages,
        tools=tools,
        temperature=inference_configs["temperature"],
        max_tokens=inference_configs["max_tokens"],
        top_k=inference_configs["top_k"],
        top_p=inference_configs["top_p"],
        repeat_penalty=inference_configs["repetition_penalty"],
        stop=inference_configs["stop"],
        stream=False,
    )
    return response


def _stream_chat_completion(messages, tools, inference_configs):
    """Streaming version"""
    logger.debug("Generating streaming chat completion...")
    response_stream = MODEL.create_chat_completion(
        messages=messages,
        tools=tools,
        temperature=inference_configs["temperature"],
        max_tokens=inference_configs["max_tokens"],
        top_k=inference_configs["top_k"],
        top_p=inference_configs["top_p"],
        repeat_penalty=inference_configs["repetition_penalty"],
        stop=inference_configs["stop"],
        stream=True,
    )

    chunk_count = 0
    for chunk in response_stream:
        chunk_count += 1
        # Convert dictionary to JSON string before yielding
        yield f"data: {json.dumps(chunk)}\n\n"
    logger.debug(f"Streaming finished after {chunk_count} chunks.")


def format_prompt(messages, tools):
    # Actual input received by the model
    model_template = MODEL.metadata.get("tokenizer.chat_template")
    template = Template(model_template)
    logger.debug(
        f"format_prompt called with {len(messages)} messages and {len(tools) if tools else 0} tools."
    )
    rendered_prompt = template.render(messages=messages, tools=tools)
    logger.debug(
        "Actual prompt into llm (truncated):\n"
        + rendered_prompt[:500]
        + ("..." if len(rendered_prompt) > 500 else "")
    )
    return rendered_prompt


def format_messages(messages):
    formatted_messages = [
        {"role": msg.role, "content": msg.content} for msg in messages
    ]
    # Move the followig to the client side
    # for i in range(len(formatted_messages)):
    #     if formatted_messages[i]["role"] == "function":
    #         formatted_messages[i]["role"] = "user"
    #         formatted_messages[i]["content"] = "[TOOL EXECUTION RESULT]" + formatted_messages[i]["content"]
    return formatted_messages


def format_tools(tools):
    t_tools = []
    for tool in tools:
        t_tools.append(
            {
                "type": tool.type,
                "function": {
                    "name": tool.function.name,
                    "description": tool.function.description,
                    "parameters": tool.function.parameters,
                },
            }
        )
    return t_tools


@app.post("/restore_cache")
async def restore_cache(request: RestoreCacheRequest):
    try:
        # extract messages and tools
        messages = format_messages(request.messages)
        tools = format_tools(request.tools)
        # handle cache
        prompt = format_prompt(messages, tools)
        cache_context = Cache.build_cache(
            cache_dir=os.path.join(os.path.dirname(__file__), "cache"),
            prompts=prompt,
            model=MODEL,
            temperature=request.inference_configs["temperature"],
        )
        MODEL.load_state(cache_context)
        return {"status": "ok", "message": "cache is restored"}
    except Exception as e:
        logger.error(f"Error restoring cache: {e}")
        raise HTTPException(status_code=500, detail=f"Error restoring cache: {str(e)}")


@app.post("/chat/completions")
async def create_chat_completion(request: ChatCompletionRequest):
    global MODEL
    global MODEL_NAME
    if request.model is None or request.model == "":
        raise HTTPException(status_code=400, detail="Model name must be provided")
    elif request.model != MODEL_NAME:
        try:
            load_model(request.model, request.load_model_configs)
            logger.info(f"Model has been changed to {MODEL_NAME}")
        except ValueError as e:
            logger.error(f"Failed to load requested model '{request.model}': {e}")
            raise HTTPException(status_code=404, detail=str(e))
        except Exception as e:
            logger.error(
                f"Unexpected error loading model '{request.model}': {e}", exc_info=True
            )
            raise HTTPException(
                status_code=500, detail=f"Error loading model: {str(e)}"
            )

    try:
        # Log request details at DEBUG level (excluding potentially sensitive message content)
        debug_request_summary = {
            "model": request.model,
            "num_messages": len(request.messages),
            "num_tools": len(request.tools) if request.tools else 0,
            "stream": request.stream,
            "inference_keys": list(request.inference_configs.keys()),
            "load_model_keys": list(request.load_model_configs.keys()),
        }
        logger.debug(f"Chat completion request details: {debug_request_summary}")

        messages = format_messages(request.messages)
        tools = format_tools(request.tools) if request.tools else []

        # Check if stream parameter is in request
        stream = request.stream

        if stream:
            logger.debug("Starting stream response generation.")
            return StreamingResponse(
                _stream_chat_completion(messages, tools, request.inference_configs),
                media_type="text/event-stream",
                headers={
                    "Cache-Control": "no-cache",
                    "Connection": "keep-alive",
                },
            )
        else:
            logger.debug("Starting non-stream response generation.")
            # Get the generator object
            return _chat_completion(messages, tools, request.inference_configs)

    except Exception as e:
        logger.error(f"Error creating chat completion: {e}", exc_info=True)
        raise HTTPException(
            status_code=500, detail=f"Error creating chat completion: {str(e)}"
        )


def main():
    parser = argparse.ArgumentParser(description="LLM Server")
    parser.add_argument(
        "--host", type=str, default="127.0.0.1", help="Host to bind the server to"
    )
    parser.add_argument(
        "--port", type=int, default=8000, help="Port to bind the server to"
    )
    parser.add_argument(
        "--model_name",
        type=str,
        default="qwen2.5-3b-instruct-q4_k_m.gguf",
        help="Default LLM model to use",
    )
    parser.add_argument("--n_ctx", type=int, default=4096, help="Default LLM N_CTX")
    parser.add_argument(
        "--log-level",
        type=str,
        default="info",
        choices=["debug", "info", "warning", "error", "critical"],
        help="Log level",
    )
    args = parser.parse_args()

    # --- Setup Logging ---
    # Convert log level string from args to logging constant
    log_level_int = getattr(logging, args.log_level.upper(), logging.INFO)
    # Configure logging using the centralized setup, sending to stdout for LLM server
    setup_logging(log_level=log_level_int, stream=sys.stdout)
    # --- Logging is now configured ---
    logger.info(f"Logging level set to: {args.log_level.upper()}")

    # Set default model if provided via command line, otherwise use the one from request
    global MODEL_NAME
    if args.model_name:
        try:
            MODEL_NAME = args.model_name
            load_model_configs = {"n_ctx": args.n_ctx}
            load_model(MODEL_NAME, load_model_configs)
            # Logger is already configured, level is set
        except ValueError as e:
            logger.error(
                f"Failed to load default model '{args.model_name}' from command line: {e}"
            )
            # Decide if server should exit or continue without a default model
            sys.exit(f"Error: {e}")
        except Exception as e:
            logger.error(
                f"Unexpected error loading default model '{args.model_name}': {e}",
                exc_info=True,
            )
            sys.exit("Error loading default model.")

    logger.info(f"Starting LLM Server on {args.host}:{args.port}")

    # Start the server
    uvicorn.run(app, host=args.host, port=args.port)


if __name__ == "__main__":
    main()<|MERGE_RESOLUTION|>--- conflicted
+++ resolved
@@ -207,12 +207,6 @@
     MODEL_NAME = model_name
     logger.info(f"Loaded model: {model_name}")
     return True
-
-<<<<<<< HEAD
-
-# TODO : we need to use config file to set the all the general parameters
-=======
->>>>>>> 34493f58
 
 
 def _chat_completion(messages, tools, inference_configs):
